--- conflicted
+++ resolved
@@ -978,11 +978,7 @@
         version: u8,
     }
 
-<<<<<<< HEAD
     use std::str::FromStr;
-=======
-    use std::{default, str::FromStr};
->>>>>>> 5737ac25
 
     use super::*;
     use anyhow::Result;
