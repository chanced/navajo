--- conflicted
+++ resolved
@@ -303,11 +303,7 @@
 
 [features]
 default = [
-<<<<<<< HEAD
-	# "ring",
-=======
-	"ring",
->>>>>>> 436e362d
+	#"ring",
 	"std",       # todo: remove
 	"aead",
 	"signature",
